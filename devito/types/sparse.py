from collections import OrderedDict
from itertools import product

import sympy
import numpy as np
from cached_property import cached_property

<<<<<<< HEAD
from devito.equation import Eq
=======
>>>>>>> ea661f98
from devito.finite_differences import Differentiable, generate_fd_shortcuts
from devito.mpi import MPI, SparseDistributor
from devito.symbolics import INT, cast_mapper, indexify, retrieve_function_carriers
from devito.tools import ReducerMap, flatten, prod, filter_ordered, memoized_meth
from devito.types.dense import DiscreteFunction, Function, SubFunction
from devito.types.dimension import Dimension, ConditionalDimension
from devito.types.basic import Symbol, Scalar
<<<<<<< HEAD
from devito.interpolators import (Injection, Interpolation, LinearInterpolator,
                                  PrecomputedInterpolator)
=======
from devito.types.equation import Eq, Inc
>>>>>>> ea661f98

__all__ = ['SparseFunction', 'SparseTimeFunction', 'PrecomputedSparseFunction',
           'PrecomputedSparseTimeFunction']


class AbstractSparseFunction(DiscreteFunction, Differentiable):

    """
    An abstract class to define behaviours common to all sparse functions.
    """

    _sparse_position = -1
    """Position of sparse index among the function indices."""

    _radius = 0
    """The radius of the stencil operators provided by the SparseFunction."""

    _sub_functions = ()
    """SubFunctions encapsulated within this AbstractSparseFunction."""

    def __init_finalize__(self, *args, **kwargs):
        super(AbstractSparseFunction, self).__init_finalize__(*args, **kwargs)
        self._npoint = kwargs['npoint']
        self._space_order = kwargs.get('space_order', 0)

        # Dynamically add derivative short-cuts
        self._fd = generate_fd_shortcuts(self)

    @classmethod
    def __indices_setup__(cls, **kwargs):
        dimensions = kwargs.get('dimensions')
        if dimensions is not None:
            return dimensions, dimensions
        else:
            dimensions = (Dimension(name='p_%s' % kwargs["name"]),)
            return dimensions, dimensions

    @classmethod
    def __shape_setup__(cls, **kwargs):
        grid = kwargs.get('grid')
        # A Grid must have been provided
        if grid is None:
            raise TypeError('Need `grid` argument')
        shape = kwargs.get('shape')
        npoint = kwargs['npoint']
        if shape is None:
            glb_npoint = SparseDistributor.decompose(npoint, grid.distributor)
            shape = (glb_npoint[grid.distributor.myrank],)
        return shape

    def _halo_exchange(self):
        # no-op for SparseFunctions
        return

    @property
    def npoint(self):
        return self.shape[self._sparse_position]

    @property
    def space_order(self):
        """The space order."""
        return self._space_order

    @property
    def _sparse_dim(self):
        return self.dimensions[self._sparse_position]

    @property
    def gridpoints(self):
        """
        The *reference* grid point corresponding to each sparse point.

        Notes
        -----
        When using MPI, this property refers to the *physically* owned
        sparse points.
        """
        raise NotImplementedError

    def interpolate(self, *args, **kwargs):
        """
        Implement an interpolation operation from the grid onto the given sparse points
        """
        return Interpolation(self.interpolator, *args, **kwargs)

    def inject(self, *args, **kwargs):
        """
        Implement an injection operation from a sparse point onto the grid
        """
        return Injection(self.interpolator, *args, **kwargs)

    @property
    def _support(self):
        """
        The grid points surrounding each sparse point within the radius of self's
        injection/interpolation operators.
        """
        ret = []
        for i in self.gridpoints:
            support = [range(max(0, j - self._radius + 1), min(M, j + self._radius + 1))
                       for j, M in zip(i, self.grid.shape)]
            ret.append(tuple(product(*support)))
        return tuple(ret)

    @property
    def _dist_datamap(self):
        """
        Mapper ``M : MPI rank -> required sparse data``.
        """
        ret = {}
        for i, s in enumerate(self._support):
            # Sparse point `i` is "required" by the following ranks
            for r in self.grid.distributor.glb_to_rank(s):
                ret.setdefault(r, []).append(i)
        return {k: filter_ordered(v) for k, v in ret.items()}

    @property
    def _dist_scatter_mask(self):
        """
        A mask to index into ``self.data``, which creates a new data array that
        logically contains N consecutive groups of sparse data values, where N
        is the number of MPI ranks. The i-th group contains the sparse data
        values accessible by the i-th MPI rank.  Thus, sparse data values along
        the boundary of two or more MPI ranks are duplicated.
        """
        dmap = self._dist_datamap
        mask = np.array(flatten(dmap[i] for i in sorted(dmap)), dtype=int)
        ret = [slice(None) for i in range(self.ndim)]
        ret[self._sparse_position] = mask
        return tuple(ret)

    @property
    def _dist_subfunc_scatter_mask(self):
        """
        This method is analogous to :meth:`_dist_scatter_mask`, although
        the mask is now suitable to index into self's SubFunctions, rather
        than into ``self.data``.
        """
        return self._dist_scatter_mask[self._sparse_position]

    @property
    def _dist_gather_mask(self):
        """
        A mask to index into the ``data`` received upon returning from
        ``self._dist_alltoall``. This mask creates a new data array in which
        duplicate sparse data values have been discarded. The resulting data
        array can thus be used to populate ``self.data``.
        """
        ret = list(self._dist_scatter_mask)
        mask = ret[self._sparse_position]
        ret[self._sparse_position] = [mask.tolist().index(i)
                                      for i in filter_ordered(mask)]
        return tuple(ret)

    @property
    def _dist_subfunc_gather_mask(self):
        """
        This method is analogous to :meth:`_dist_subfunc_scatter_mask`, although
        the mask is now suitable to index into self's SubFunctions, rather
        than into ``self.data``.
        """
        return self._dist_gather_mask[self._sparse_position]

    @property
    def _dist_count(self):
        """
        A 2-tuple of comm-sized iterables, which tells how many sparse points
        is this MPI rank expected to send/receive to/from each other MPI rank.
        """
        dmap = self._dist_datamap
        comm = self.grid.distributor.comm

        ssparse = np.array([len(dmap.get(i, [])) for i in range(comm.size)], dtype=int)
        rsparse = np.empty(comm.size, dtype=int)
        comm.Alltoall(ssparse, rsparse)

        return ssparse, rsparse

    @cached_property
    def _dist_reorder_mask(self):
        """
        An ordering mask that puts ``self._sparse_position`` at the front.
        """
        ret = (self._sparse_position,)
        ret += tuple(i for i, d in enumerate(self.indices) if d is not self._sparse_dim)
        return ret

    @property
    def _dist_alltoall(self):
        """
        The metadata necessary to perform an ``MPI_Alltoallv`` distributing the
        sparse data values across the MPI ranks needing them.
        """
        ssparse, rsparse = self._dist_count

        # Per-rank shape of send/recv data
        sshape = []
        rshape = []
        for s, r in zip(ssparse, rsparse):
            handle = list(self.shape)
            handle[self._sparse_position] = s
            sshape.append(tuple(handle))

            handle = list(self.shape)
            handle[self._sparse_position] = r
            rshape.append(tuple(handle))

        # Per-rank count of send/recv data
        scount = tuple(prod(i) for i in sshape)
        rcount = tuple(prod(i) for i in rshape)

        # Per-rank displacement of send/recv data (it's actually all contiguous,
        # but the Alltoallv needs this information anyway)
        sdisp = np.concatenate([[0], np.cumsum(scount)[:-1]])
        rdisp = np.concatenate([[0], tuple(np.cumsum(rcount))[:-1]])

        # Total shape of send/recv data
        sshape = list(self.shape)
        sshape[self._sparse_position] = sum(ssparse)
        rshape = list(self.shape)
        rshape[self._sparse_position] = sum(rsparse)

        # May have to swap axes, as `MPI_Alltoallv` expects contiguous data, and
        # the sparse dimension may not be the outermost
        sshape = tuple(sshape[i] for i in self._dist_reorder_mask)
        rshape = tuple(rshape[i] for i in self._dist_reorder_mask)

        return sshape, scount, sdisp, rshape, rcount, rdisp

    @property
    def _dist_subfunc_alltoall(self):
        """
        The metadata necessary to perform an ``MPI_Alltoallv`` distributing
        self's SubFunction values across the MPI ranks needing them.
        """
        raise NotImplementedError

    def _dist_scatter(self):
        """
        A ``numpy.ndarray`` containing up-to-date data values belonging
        to the calling MPI rank. A data value belongs to a given MPI rank R
        if its coordinates fall within R's local domain.
        """
        raise NotImplementedError

    def _dist_gather(self, data):
        """
        A ``numpy.ndarray`` containing up-to-date data and coordinate values
        suitable for insertion into ``self.data``.
        """
        raise NotImplementedError

    @memoized_meth
    def _arg_defaults(self, alias=None):
        key = alias or self
        mapper = {self: key}
        mapper.update({getattr(self, i): getattr(key, i) for i in self._sub_functions})
        args = ReducerMap()

        # Add in the sparse data (as well as any SubFunction data) belonging to
        # self's local domain only
        for k, v in self._dist_scatter().items():
            args[mapper[k].name] = v
            for i, s in zip(mapper[k].indices, v.shape):
                args.update(i._arg_defaults(_min=0, size=s))

        # Add MPI-related data structures
        args.update(self.grid._arg_defaults())

        return args

    def _eval_at(self, func):
        return self

    def _arg_values(self, **kwargs):
        # Add value override for own data if it is provided, otherwise
        # use defaults
        if self.name in kwargs:
            new = kwargs.pop(self.name)
            if isinstance(new, AbstractSparseFunction):
                # Set new values and re-derive defaults
                values = new._arg_defaults(alias=self).reduce_all()
            else:
                # We've been provided a pure-data replacement (array)
                values = {}
                for k, v in self._dist_scatter(new).items():
                    values[k.name] = v
                    for i, s in zip(k.indices, v.shape):
                        size = s - sum(k._size_nodomain[i])
                        values.update(i._arg_defaults(size=size))
                # Add MPI-related data structures
                values.update(self.grid._arg_defaults())
        else:
            values = self._arg_defaults(alias=self).reduce_all()

        return values

    def _arg_apply(self, dataobj, coordsobj, alias=None):
        key = alias if alias is not None else self
        if isinstance(key, AbstractSparseFunction):
            # Gather into `self.data`
            # Coords may be None if the coordinates are not used in the Operator
            if coordsobj is None:
                pass
            elif np.sum([coordsobj._obj.size[i] for i in range(self.ndim)]) > 0:
                coordsobj = self.coordinates._C_as_ndarray(coordsobj)
            key._dist_gather(self._C_as_ndarray(dataobj), coordsobj)
        elif self.grid.distributor.nprocs > 1:
            raise NotImplementedError("Don't know how to gather data from an "
                                      "object of type `%s`" % type(key))

    # Pickling support
    _pickle_kwargs = DiscreteFunction._pickle_kwargs + ['npoint', 'space_order']


class AbstractSparseTimeFunction(AbstractSparseFunction):

    """
    An abstract class to define behaviours common to all sparse time-varying functions.
    """

    _time_position = 0
    """Position of time index among the function indices."""

    def __init_finalize__(self, *args, **kwargs):
        self._time_dim = self.indices[self._time_position]
        self._time_order = kwargs.get('time_order', 1)
        if not isinstance(self.time_order, int):
            raise ValueError("`time_order` must be int")

        super(AbstractSparseTimeFunction, self).__init_finalize__(*args, **kwargs)

    @property
    def time_dim(self):
        """The time dimension."""
        return self._time_dim

    @classmethod
    def __indices_setup__(cls, **kwargs):
        dimensions = kwargs.get('dimensions')
        if dimensions is not None:
            return dimensions, dimensions
        else:
            dims = (kwargs['grid'].time_dim, Dimension(name='p_%s' % kwargs["name"]))
            return dims, dims

    @classmethod
    def __shape_setup__(cls, **kwargs):
        shape = kwargs.get('shape')
        if shape is None:
            nt = kwargs.get('nt')
            if not isinstance(nt, int):
                raise TypeError('Need `nt` int argument')
            if nt <= 0:
                raise ValueError('`nt` must be > 0')

            shape = list(AbstractSparseFunction.__shape_setup__(**kwargs))
            shape.insert(cls._time_position, nt)

        return tuple(shape)

    @property
    def nt(self):
        return self.shape[self._time_position]

    @property
    def time_order(self):
        """The time order."""
        return self._time_order

    @property
    def _time_size(self):
        return self.shape_allocated[self._time_position]

    # Pickling support
    _pickle_kwargs = AbstractSparseFunction._pickle_kwargs + ['nt', 'time_order']


class SparseFunction(AbstractSparseFunction):
    """
    Tensor symbol representing a sparse array in symbolic equations.

    A SparseFunction carries multi-dimensional data that are not aligned with
    the computational grid. As such, each data value is associated some coordinates.
    A SparseFunction provides symbolic interpolation routines to convert between
    Functions and sparse data points. These are based upon standard [bi,tri]linear
    interpolation.

    Parameters
    ----------
    name : str
        Name of the symbol.
    npoint : int
        Number of sparse points.
    grid : Grid
        The computational domain from which the sparse points are sampled.
    coordinates : np.ndarray, optional
        The coordinates of each sparse point.
    space_order : int, optional
        Discretisation order for space derivatives. Defaults to 0.
    shape : tuple of ints, optional
        Shape of the object. Defaults to ``(npoint,)``.
    dimensions : tuple of Dimension, optional
        Dimensions associated with the object. Only necessary if the SparseFunction
        defines a multi-dimensional tensor.
    dtype : data-type, optional
        Any object that can be interpreted as a numpy data type. Defaults
        to ``np.float32``.
    initializer : callable or any object exposing the buffer interface, optional
        Data initializer. If a callable is provided, data is allocated lazily.
    allocator : MemoryAllocator, optional
        Controller for memory allocation. To be used, for example, when one wants
        to take advantage of the memory hierarchy in a NUMA architecture. Refer to
        `default_allocator.__doc__` for more information.

    Examples
    --------

    Creation

    >>> from devito import Grid, SparseFunction
    >>> grid = Grid(shape=(4, 4))
    >>> sf = SparseFunction(name='sf', grid=grid, npoint=2)
    >>> sf
    sf(p_sf)

    Inspection

    >>> sf.data
    Data([0., 0.], dtype=float32)
    >>> sf.coordinates
    sf_coords(p_sf, d)
    >>> sf.coordinates_data
    array([[0., 0.],
           [0., 0.]], dtype=float32)

    Symbolic interpolation routines

    >>> from devito import Function
    >>> f = Function(name='f', grid=grid)
    >>> exprs0 = sf.interpolate(f)
    >>> exprs1 = sf.inject(f, sf)

    Notes
    -----
    The parameters must always be given as keyword arguments, since SymPy
    uses ``*args`` to (re-)create the dimension arguments of the symbolic object.
    About SparseFunction and MPI. There is a clear difference between:

        * Where the sparse points *physically* live, i.e., on which MPI rank. This
          depends on the user code, particularly on how the data is set up.
        * and which MPI rank *logically* owns a given sparse point. The logical
          ownership depends on where the sparse point is located within ``self.grid``.

    Right before running an Operator (i.e., upon a call to ``op.apply``), a
    SparseFunction "scatters" its physically owned sparse points so that each
    MPI rank gets temporary access to all of its logically owned sparse points.
    A "gather" operation, executed before returning control to user-land,
    updates the physically owned sparse points in ``self.data`` by collecting
    the values computed during ``op.apply`` from different MPI ranks.
    """

    is_SparseFunction = True

    _radius = 1
    """The radius of the stencil operators provided by the SparseFunction."""

    _sub_functions = ('coordinates',)

    def __init_finalize__(self, *args, **kwargs):
        super(SparseFunction, self).__init_finalize__(*args, **kwargs)
        self.interpolator = LinearInterpolator(self)
        # Set up sparse point coordinates
        coordinates = kwargs.get('coordinates', kwargs.get('coordinates_data'))
        if isinstance(coordinates, Function):
            self._coordinates = coordinates
        else:
            dimensions = (self.indices[-1], Dimension(name='d'))
            # Only retain the local data region
            if coordinates is not None:
                coordinates = np.array(coordinates)
            self._coordinates = SubFunction(name='%s_coords' % self.name, parent=self,
                                            dtype=self.dtype, dimensions=dimensions,
                                            shape=(self.npoint, self.grid.dim),
                                            space_order=0, initializer=coordinates,
                                            distributor=self._distributor)
            if self.npoint == 0:
                # This is a corner case -- we might get here, for example, when
                # running with MPI and some processes get 0-size arrays after
                # domain decomposition. We "touch" the data anyway to avoid the
                # case ``self._data is None``
                self.coordinates.data

    def __distributor_setup__(self, **kwargs):
        """
        A `SparseDistributor` handles the SparseFunction decomposition based on
        physical ownership, and allows to convert between global and local indices.
        """
        return SparseDistributor(kwargs['npoint'], self._sparse_dim,
                                 kwargs['grid'].distributor)

    @property
    def coordinates(self):
        """The SparseFunction coordinates."""
        return self._coordinates

    @property
    def coordinates_data(self):
        return self.coordinates.data.view(np.ndarray)

    @cached_property
    def _point_symbols(self):
        """Symbol for coordinate value in each dimension of the point."""
        return tuple(Scalar(name='p%s' % d, dtype=self.dtype)
                     for d in self.grid.dimensions)

    @cached_property
    def _point_increments(self):
        """Index increments in each dimension for each point symbol."""
        return tuple(product(range(2), repeat=self.grid.dim))

    @cached_property
    def _coordinate_symbols(self):
        """Symbol representing the coordinate values in each dimension."""
        p_dim = self.indices[-1]
        return tuple([self.coordinates.indexify((p_dim, i))
                      for i in range(self.grid.dim)])

    @cached_property
    def _coordinate_indices(self):
        """Symbol for each grid index according to the coordinates."""
        indices = self.grid.dimensions
        return tuple([INT(sympy.Function('floor')((c - o) / i.spacing))
                      for c, o, i in zip(self._coordinate_symbols, self.grid.origin,
                                         indices[:self.grid.dim])])

    def _coordinate_bases(self, field_offset):
        """Symbol for the base coordinates of the reference grid point."""
        indices = self.grid.dimensions
        return tuple([cast_mapper[self.dtype](c - o - idx * i.spacing)
                      for c, o, idx, i, of in zip(self._coordinate_symbols,
                                                  self.grid.origin,
                                                  self._coordinate_indices,
                                                  indices[:self.grid.dim],
                                                  field_offset)])

    @memoized_meth
    def _index_matrix(self, offset):
        # Note about the use of *memoization*
        # Since this method is called by `_interpolation_indices`, using
        # memoization avoids a proliferation of symbolically identical
        # ConditionalDimensions for a given set of indirection indices

        # List of indirection indices for all adjacent grid points
        index_matrix = [tuple(idx + ii + offset for ii, idx
                              in zip(inc, self._coordinate_indices))
                        for inc in self._point_increments]

        # A unique symbol for each indirection index
        indices = filter_ordered(flatten(index_matrix))
        points = OrderedDict([(p, Symbol(name='ii_%s_%d' % (self.name, i)))
                              for i, p in enumerate(indices)])

        return index_matrix, points

    @property
    def gridpoints(self):
        if self.coordinates._data is None:
            raise ValueError("No coordinates attached to this SparseFunction")
        ret = []
        for coords in self.coordinates.data._local:
            ret.append(tuple(int(sympy.floor((c - o.data)/i.spacing.data)) for c, o, i in
                             zip(coords, self.grid.origin, self.grid.dimensions)))
        return ret

    def guard(self, expr=None, offset=0):
        """
        Generate guarded expressions, that is expressions that are evaluated
        by an Operator only if certain conditions are met.  The introduced
        condition, here, is that all grid points in the support of a sparse
        value must fall within the grid domain (i.e., *not* on the halo).

        Parameters
        ----------
        expr : expr-like, optional
            Input expression, from which the guarded expression is derived.
            If not specified, defaults to ``self``.
        offset : int, optional
            Relax the guard condition by introducing a tolerance offset.
        """
        _, points = self._index_matrix(offset)

        # Guard through ConditionalDimension
        conditions = {}
        for d, idx in zip(self.grid.dimensions, self._coordinate_indices):
            p = points[idx]
            lb = sympy.And(p >= d.symbolic_min - offset, evaluate=False)
            ub = sympy.And(p <= d.symbolic_max + offset, evaluate=False)
            conditions[p] = sympy.And(lb, ub, evaluate=False)
        condition = sympy.And(*conditions.values(), evaluate=False)
        cd = ConditionalDimension("%s_g" % self._sparse_dim, self._sparse_dim,
                                  condition=condition)

        if expr is None:
            out = self.indexify().xreplace({self._sparse_dim: cd})
        else:
            functions = {f for f in retrieve_function_carriers(expr)
                         if f.is_SparseFunction}
            out = indexify(expr).xreplace({f._sparse_dim: cd for f in functions})

        # Temporaries for the indirection dimensions
        temps = [Eq(v, k, implicit_dims=self.dimensions)
                 for k, v in points.items() if v in conditions]

        return out, temps

    @cached_property
    def _decomposition(self):
        mapper = {self._sparse_dim: self._distributor.decomposition[self._sparse_dim]}
        return tuple(mapper.get(d) for d in self.dimensions)

    @property
    def _dist_subfunc_alltoall(self):
        ssparse, rsparse = self._dist_count

        # Per-rank shape of send/recv `coordinates`
        sshape = [(i, self.grid.dim) for i in ssparse]
        rshape = [(i, self.grid.dim) for i in rsparse]

        # Per-rank count of send/recv `coordinates`
        scount = [prod(i) for i in sshape]
        rcount = [prod(i) for i in rshape]

        # Per-rank displacement of send/recv `coordinates` (it's actually all
        # contiguous, but the Alltoallv needs this information anyway)
        sdisp = np.concatenate([[0], np.cumsum(scount)[:-1]])
        rdisp = np.concatenate([[0], tuple(np.cumsum(rcount))[:-1]])

        # Total shape of send/recv `coordinates`
        sshape = list(self.coordinates.shape)
        sshape[0] = sum(ssparse)
        rshape = list(self.coordinates.shape)
        rshape[0] = sum(rsparse)

        return sshape, scount, sdisp, rshape, rcount, rdisp

    def _dist_scatter(self, data=None):
        data = data if data is not None else self.data._local
        distributor = self.grid.distributor

        # If not using MPI, don't waste time
        if distributor.nprocs == 1:
            return {self: data, self.coordinates: self.coordinates.data}

        comm = distributor.comm
        mpitype = MPI._typedict[np.dtype(self.dtype).char]

        # Pack sparse data values so that they can be sent out via an Alltoallv
        data = data[self._dist_scatter_mask]
        data = np.ascontiguousarray(np.transpose(data, self._dist_reorder_mask))
        # Send out the sparse point values
        _, scount, sdisp, rshape, rcount, rdisp = self._dist_alltoall
        scattered = np.empty(shape=rshape, dtype=self.dtype)
        comm.Alltoallv([data, scount, sdisp, mpitype],
                       [scattered, rcount, rdisp, mpitype])
        data = scattered
        # Unpack data values so that they follow the expected storage layout
        data = np.ascontiguousarray(np.transpose(data, self._dist_reorder_mask))

        # Pack (reordered) coordinates so that they can be sent out via an Alltoallv
        coords = self.coordinates.data._local[self._dist_subfunc_scatter_mask]
        # Send out the sparse point coordinates
        _, scount, sdisp, rshape, rcount, rdisp = self._dist_subfunc_alltoall
        scattered = np.empty(shape=rshape, dtype=self.coordinates.dtype)
        comm.Alltoallv([coords, scount, sdisp, mpitype],
                       [scattered, rcount, rdisp, mpitype])
        coords = scattered

        # Translate global coordinates into local coordinates
        coords = coords - np.array(self.grid.origin_offset, dtype=self.dtype)

        return {self: data, self.coordinates: coords}

    def _dist_gather(self, data, coords):
        distributor = self.grid.distributor

        # If not using MPI, don't waste time
        if distributor.nprocs == 1:
            return

        comm = distributor.comm

        # Pack sparse data values so that they can be sent out via an Alltoallv
        data = np.ascontiguousarray(np.transpose(data, self._dist_reorder_mask))
        # Send back the sparse point values
        sshape, scount, sdisp, _, rcount, rdisp = self._dist_alltoall
        gathered = np.empty(shape=sshape, dtype=self.dtype)
        mpitype = MPI._typedict[np.dtype(self.dtype).char]
        comm.Alltoallv([data, rcount, rdisp, mpitype],
                       [gathered, scount, sdisp, mpitype])
        # Unpack data values so that they follow the expected storage layout
        gathered = np.ascontiguousarray(np.transpose(gathered, self._dist_reorder_mask))
        self._data[:] = gathered[self._dist_gather_mask]

        if coords is not None:
            # Pack (reordered) coordinates so that they can be sent out via an Alltoallv
            coords = coords + np.array(self.grid.origin_offset, dtype=self.dtype)
            # Send out the sparse point coordinates
            sshape, scount, sdisp, _, rcount, rdisp = self._dist_subfunc_alltoall
            gathered = np.empty(shape=sshape, dtype=self.coordinates.dtype)
            mpitype = MPI._typedict[np.dtype(self.coordinates.dtype).char]
            comm.Alltoallv([coords, rcount, rdisp, mpitype],
                           [gathered, scount, sdisp, mpitype])
            self._coordinates.data._local[:] = gathered[self._dist_subfunc_gather_mask]

        # Note: this method "mirrors" `_dist_scatter`: a sparse point that is sent
        # in `_dist_scatter` is here received; a sparse point that is received in
        # `_dist_scatter` is here sent.

    # Pickling support
    _pickle_kwargs = AbstractSparseFunction._pickle_kwargs + ['coordinates_data']


class SparseTimeFunction(AbstractSparseTimeFunction, SparseFunction):
    """
    Tensor symbol representing a space- and time-varying sparse array in symbolic
    equations.

    Like SparseFunction, SparseTimeFunction carries multi-dimensional data that
    are not aligned with the computational grid. As such, each data value is
    associated some coordinates.
    A SparseTimeFunction provides symbolic interpolation routines to convert
    between TimeFunctions and sparse data points. These are based upon standard
    [bi,tri]linear interpolation.

    Parameters
    ----------
    name : str
        Name of the symbol.
    npoint : int
        Number of sparse points.
    nt : int
        Number of timesteps along the time dimension.
    grid : Grid
        The computational domain from which the sparse points are sampled.
    coordinates : np.ndarray, optional
        The coordinates of each sparse point.
    space_order : int, optional
        Discretisation order for space derivatives. Defaults to 0.
    time_order : int, optional
        Discretisation order for time derivatives. Defaults to 1.
    shape : tuple of ints, optional
        Shape of the object. Defaults to ``(nt, npoint)``.
    dimensions : tuple of Dimension, optional
        Dimensions associated with the object. Only necessary if the SparseFunction
        defines a multi-dimensional tensor.
    dtype : data-type, optional
        Any object that can be interpreted as a numpy data type. Defaults
        to ``np.float32``.
    initializer : callable or any object exposing the buffer interface, optional
        Data initializer. If a callable is provided, data is allocated lazily.
    allocator : MemoryAllocator, optional
        Controller for memory allocation. To be used, for example, when one wants
        to take advantage of the memory hierarchy in a NUMA architecture. Refer to
        `default_allocator.__doc__` for more information.

    Examples
    --------

    Creation

    >>> from devito import Grid, SparseTimeFunction
    >>> grid = Grid(shape=(4, 4))
    >>> sf = SparseTimeFunction(name='sf', grid=grid, npoint=2, nt=3)
    >>> sf
    sf(time, p_sf)

    Inspection

    >>> sf.data
    Data([[0., 0.],
          [0., 0.],
          [0., 0.]], dtype=float32)
    >>> sf.coordinates
    sf_coords(p_sf, d)
    >>> sf.coordinates_data
    array([[0., 0.],
           [0., 0.]], dtype=float32)

    Symbolic interpolation routines

    >>> from devito import TimeFunction
    >>> f = TimeFunction(name='f', grid=grid)
    >>> exprs0 = sf.interpolate(f)
    >>> exprs1 = sf.inject(f, sf)

    Notes
    -----
    The parameters must always be given as keyword arguments, since SymPy
    uses ``*args`` to (re-)create the dimension arguments of the symbolic object.
    """

    is_SparseTimeFunction = True

    def interpolate(self, expr, offset=0, u_t=None, p_t=None, increment=False):
        """
        Generate equations interpolating an arbitrary expression into ``self``.

        Parameters
        ----------
        expr : expr-like
            Input expression to interpolate.
        offset : int, optional
            Additional offset from the boundary.
        u_t : expr-like, optional
            Time index at which the interpolation is performed.
        p_t : expr-like, optional
            Time index at which the result of the interpolation is stored.
        increment: bool, optional
            If True, generate increments (Inc) rather than assignments (Eq).
        """
        # Apply optional time symbol substitutions to expr
        subs = {}
        if u_t is not None:
            time = self.grid.time_dim
            t = self.grid.stepping_dim
            expr = expr.subs({time: u_t, t: u_t})

        if p_t is not None:
            subs = {self.time_dim: p_t}

        return super(SparseTimeFunction, self).interpolate(expr, offset=offset,
                                                           increment=increment,
                                                           self_subs=subs)

    def inject(self, field, expr, offset=0, u_t=None, p_t=None):
        """
        Generate equations injecting an arbitrary expression into a field.

        Parameters
        ----------
        field : Function
            Input field into which the injection is performed.
        expr : expr-like
            Injected expression.
        offset : int, optional
            Additional offset from the boundary.
        u_t : expr-like, optional
            Time index at which the interpolation is performed.
        p_t : expr-like, optional
            Time index at which the result of the interpolation is stored.
        """
        # Apply optional time symbol substitutions to field and expr
        if u_t is not None:
            field = field.subs(field.time_dim, u_t)
        if p_t is not None:
            expr = expr.subs(self.time_dim, p_t)

        return super(SparseTimeFunction, self).inject(field, expr, offset=offset)

    # Pickling support
    _pickle_kwargs = AbstractSparseTimeFunction._pickle_kwargs +\
        SparseFunction._pickle_kwargs


class PrecomputedSparseFunction(AbstractSparseFunction):
    """
    Tensor symbol representing a sparse array in symbolic equations; unlike
    SparseFunction, PrecomputedSparseFunction uses externally-defined data
    for interpolation.

    Parameters
    ----------
    name : str
        Name of the symbol.
    npoint : int
        Number of sparse points.
    grid : Grid
        The computational domain from which the sparse points are sampled.
    r : int
        Number of gridpoints in each dimension to interpolate a single sparse
        point to. E.g. ``r=2`` for linear interpolation.
    gridpoints : np.ndarray, optional
        An array carrying the *reference* grid point corresponding to each sparse point.
        Of all the gridpoints that one sparse point would be interpolated to, this is the
        grid point closest to the origin, i.e. the one with the lowest value of each
        coordinate dimension. Must be a two-dimensional array of shape
        ``(npoint, grid.ndim)``.
    interpolation_coeffs : np.ndarray, optional
        An array containing the coefficient for each of the r^2 (2D) or r^3 (3D)
        gridpoints that each sparse point will be interpolated to. The coefficient is
        split across the n dimensions such that the contribution of the point (i, j, k)
        will be multiplied by ``interpolation_coeffs[..., i]*interpolation_coeffs[...,
        j]*interpolation_coeffs[...,k]``. So for ``r=6``, we will store 18
        coefficients per sparse point (instead of potentially 216).
        Must be a three-dimensional array of shape ``(npoint, grid.ndim, r)``.
    space_order : int, optional
        Discretisation order for space derivatives. Defaults to 0.
    shape : tuple of ints, optional
        Shape of the object. Defaults to ``(npoint,)``.
    dimensions : tuple of Dimension, optional
        Dimensions associated with the object. Only necessary if the SparseFunction
        defines a multi-dimensional tensor.
    dtype : data-type, optional
        Any object that can be interpreted as a numpy data type. Defaults
        to ``np.float32``.
    initializer : callable or any object exposing the buffer interface, optional
        Data initializer. If a callable is provided, data is allocated lazily.
    allocator : MemoryAllocator, optional
        Controller for memory allocation. To be used, for example, when one wants
        to take advantage of the memory hierarchy in a NUMA architecture. Refer to
        `default_allocator.__doc__` for more information.

    Notes
    -----
    The parameters must always be given as keyword arguments, since SymPy
    uses ``*args`` to (re-)create the dimension arguments of the symbolic object.
    """

    is_PrecomputedSparseFunction = True

    _sub_functions = ('gridpoints', 'interpolation_coeffs')

    def __init_finalize__(self, *args, **kwargs):
        super(PrecomputedSparseFunction, self).__init_finalize__(*args, **kwargs)

        # Grid points per sparse point (2 in the case of bilinear and trilinear)
        r = kwargs.get('r')
        gridpoints = kwargs.get('gridpoints')
        interpolation_coeffs = kwargs.get('interpolation_coeffs')

        self.interpolator = PrecomputedInterpolator(self, r, gridpoints,
                                                    interpolation_coeffs)

    @property
    def gridpoints(self):
        return self._gridpoints

    @property
    def interpolation_coeffs(self):
        """ The Precomputed interpolation coefficients."""
        return self._interpolation_coeffs

    def _dist_scatter(self, data=None):
        data = data if data is not None else self.data
        distributor = self.grid.distributor

        # If not using MPI, don't waste time
        if distributor.nprocs == 1:
            return {self: data, self.gridpoints: self.gridpoints.data,
                    self._interpolation_coeffs: self._interpolation_coeffs.data}

        raise NotImplementedError

    def _dist_gather(self, data):
        distributor = self.grid.distributor

        # If not using MPI, don't waste time
        if distributor.nprocs == 1:
            return

        raise NotImplementedError

    def _arg_apply(self, *args, **kwargs):
        distributor = self.grid.distributor

        # If not using MPI, don't waste time
        if distributor.nprocs == 1:
            return

        raise NotImplementedError


class PrecomputedSparseTimeFunction(AbstractSparseTimeFunction,
                                    PrecomputedSparseFunction):
    """
    Tensor symbol representing a space- and time-varying sparse array in symbolic
    equations; unlike SparseTimeFunction, PrecomputedSparseTimeFunction uses
    externally-defined data for interpolation.

    Parameters
    ----------
    name : str
        Name of the symbol.
    npoint : int
        Number of sparse points.
    grid : Grid
        The computational domain from which the sparse points are sampled.
    r : int
        Number of gridpoints in each dimension to interpolate a single sparse
        point to. E.g. ``r=2`` for linear interpolation.
    gridpoints : np.ndarray, optional
        An array carrying the *reference* grid point corresponding to each sparse point.
        Of all the gridpoints that one sparse point would be interpolated to, this is the
        grid point closest to the origin, i.e. the one with the lowest value of each
        coordinate dimension. Must be a two-dimensional array of shape
        ``(npoint, grid.ndim)``.
    interpolation_coeffs : np.ndarray, optional
        An array containing the coefficient for each of the r^2 (2D) or r^3 (3D)
        gridpoints that each sparse point will be interpolated to. The coefficient is
        split across the n dimensions such that the contribution of the point (i, j, k)
        will be multiplied by ``interpolation_coeffs[..., i]*interpolation_coeffs[...,
        j]*interpolation_coeffs[...,k]``. So for ``r=6``, we will store 18 coefficients
        per sparse point (instead of potentially 216). Must be a three-dimensional array
        of shape ``(npoint, grid.ndim, r)``.
    space_order : int, optional
        Discretisation order for space derivatives. Defaults to 0.
    time_order : int, optional
        Discretisation order for time derivatives. Default to 1.
    shape : tuple of ints, optional
        Shape of the object. Defaults to ``(npoint,)``.
    dimensions : tuple of Dimension, optional
        Dimensions associated with the object. Only necessary if the SparseFunction
        defines a multi-dimensional tensor.
    dtype : data-type, optional
        Any object that can be interpreted as a numpy data type. Defaults
        to ``np.float32``.
    initializer : callable or any object exposing the buffer interface, optional
        Data initializer. If a callable is provided, data is allocated lazily.
    allocator : MemoryAllocator, optional
        Controller for memory allocation. To be used, for example, when one wants
        to take advantage of the memory hierarchy in a NUMA architecture. Refer to
        `default_allocator.__doc__` for more information.

    Notes
    -----
    The parameters must always be given as keyword arguments, since SymPy
    uses ``*args`` to (re-)create the dimension arguments of the symbolic object.
    """

    is_PrecomputedSparseTimeFunction = True

    def interpolate(self, expr, offset=0, u_t=None, p_t=None, increment=False):
        """
        Generate equations interpolating an arbitrary expression into ``self``.

        Parameters
        ----------
        expr : expr-like
            Input expression to interpolate.
        offset : int, optional
            Additional offset from the boundary.
        u_t : expr-like, optional
            Time index at which the interpolation is performed.
        p_t : expr-like, optional
            Time index at which the result of the interpolation is stored.
        increment: bool, optional
            If True, generate increments (Inc) rather than assignments (Eq).
        """
        subs = {}
        if u_t is not None:
            time = self.grid.time_dim
            t = self.grid.stepping_dim
            expr = expr.subs({time: u_t, t: u_t})

        if p_t is not None:
            subs = {self.time_dim: p_t}

        return super(PrecomputedSparseTimeFunction, self).interpolate(
            expr, offset=offset, increment=increment, self_subs=subs
        )<|MERGE_RESOLUTION|>--- conflicted
+++ resolved
@@ -5,10 +5,6 @@
 import numpy as np
 from cached_property import cached_property
 
-<<<<<<< HEAD
-from devito.equation import Eq
-=======
->>>>>>> ea661f98
 from devito.finite_differences import Differentiable, generate_fd_shortcuts
 from devito.mpi import MPI, SparseDistributor
 from devito.symbolics import INT, cast_mapper, indexify, retrieve_function_carriers
@@ -16,12 +12,9 @@
 from devito.types.dense import DiscreteFunction, Function, SubFunction
 from devito.types.dimension import Dimension, ConditionalDimension
 from devito.types.basic import Symbol, Scalar
-<<<<<<< HEAD
 from devito.interpolators import (Injection, Interpolation, LinearInterpolator,
                                   PrecomputedInterpolator)
-=======
 from devito.types.equation import Eq, Inc
->>>>>>> ea661f98
 
 __all__ = ['SparseFunction', 'SparseTimeFunction', 'PrecomputedSparseFunction',
            'PrecomputedSparseTimeFunction']
