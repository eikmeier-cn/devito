--- conflicted
+++ resolved
@@ -133,7 +133,7 @@
         Hp = -(.5 * Gxx1 + .5 * Gxx2)
         Hzr = -(.5 * Gzz1 + .5 * Gzz2)
 
-<<<<<<< HEAD
+    s = t.spacing
     stencilp = s ** 2 / m * (epsilon * Hp + delta * Hzr) - u + 2 * u.backward
     stencilr = s ** 2 / m * (delta * Hp + Hzr) - v + 2 * v.backward
 
@@ -143,18 +143,11 @@
     # stencilr = 1.0 / (2.0 * m + s * damp) * \
     #     (4.0 * m * v + (s * damp - 2.0 * m) *
     #      v.backward + 2.0 * s**2 * (delta * Hp + Hzr))
-=======
-    s = t.spacing
-
-    stencilp = 1.0 / (2.0 * m + s * damp) * \
-        (4.0 * m * u + (s * damp - 2.0 * m) *
-         u.backward + 2.0 * s**2 * (epsilon * Hp + delta * Hzr))
-    stencilr = 1.0 / (2.0 * m + s * damp) * \
-        (4.0 * m * v + (s * damp - 2.0 * m) *
-         v.backward + 2.0 * s**2 * (delta * Hp + Hzr))
->>>>>>> da517ff6
 
     # Add substitutions for spacing (temporal and spatial)
+    subs = dict([(t.spacing, dt)] + [(time.spacing, dt)] +
+                [(i.spacing, model.get_spacing()[j]) for i, j
+                 in zip(u.indices[1:], range(len(model.shape)))])
     first_stencil = Eq(u.forward, stencilp)
     second_stencil = Eq(v.forward, stencilr)
     stencils = [first_stencil, second_stencil]
@@ -164,18 +157,10 @@
                            offset=model.nbpml)
     stencils += src.inject(field=v, u_t=ti + 1, expr=src * dt * dt / m,
                            offset=model.nbpml)
-<<<<<<< HEAD
-    stencils += rec.interpolate(expr=u, u_t=ti, offset=model.nbpml)
-    stencils += rec.interpolate(expr=v, u_t=ti, offset=model.nbpml)
+    stencils += rec.interpolate(expr=u + v, u_t=ti, offset=model.nbpml)
 
     abcv = ABC(model, v, m)
     abcu = ABC(model, u, m)
     stencils += abcu.damp_2d() if len(model.shape) == 2 else abcu.damp_3d()
     stencils += abcv.damp_2d() if len(model.shape) == 2 else abcv.damp_3d()
-=======
-    stencils += rec.interpolate(expr=u + v, u_t=ti, offset=model.nbpml)
-    subs = dict([(t.spacing, dt)] + [(time.spacing, dt)] +
-                [(i.spacing, model.get_spacing()[j]) for i, j
-                 in zip(u.indices[1:], range(len(model.shape)))])
->>>>>>> da517ff6
     return Operator(stencils, subs=subs, name='ForwardTTI', **kwargs)